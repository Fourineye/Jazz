--- conflicted
+++ resolved
@@ -83,14 +83,13 @@
     width, height = surface.get_size()
     return pygame.transform.scale(surface, (width * 2, height * 2))
 
-<<<<<<< HEAD
 
 def random_color():
     r = randint(0, 255)
     g = randint(0, 255)
     b = randint(0, 255)
     return (r, g, b)
-=======
+
 def line_intersection(p_0, p_1, p_2, p_3):
     '''
     '''
@@ -130,5 +129,4 @@
     hh = h.dot(h)
     if hh <= r * r:
         pen = math.sqrt(r*r - hh)
-        return a + ab * t + pen * direction_to(c + h, a)
->>>>>>> 1752dabc
+        return a + ab * t + pen * direction_to(c + h, a)